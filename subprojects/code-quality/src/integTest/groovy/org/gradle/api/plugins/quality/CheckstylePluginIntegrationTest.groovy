--- conflicted
+++ resolved
@@ -17,6 +17,7 @@
 
 import org.gradle.integtests.fixtures.WellBehavedPluginTest
 import org.hamcrest.Matcher
+
 import static org.gradle.util.Matchers.containsLine
 import static org.hamcrest.Matchers.containsString
 import static org.hamcrest.Matchers.startsWith
@@ -28,19 +29,12 @@
     }
 
     def setup() {
+        writeBuildFile()
         writeConfigFile()
     }
 
     def "analyze good code"() {
-<<<<<<< HEAD
         goodCode()
-=======
-        writeBuildFile()
-        file('src/main/java/org/gradle/Class1.java') << 'package org.gradle; class Class1 { }'
-        file('src/test/java/org/gradle/TestClass1.java') << 'package org.gradle; class TestClass1 { }'
-        file('src/main/groovy/org/gradle/Class2.java') << 'package org.gradle; class Class1 { }'
-        file('src/test/groovy/org/gradle/TestClass2.java') << 'package org.gradle; class TestClass1 { }'
->>>>>>> 1220063b
 
         expect:
         succeeds('check')
@@ -51,21 +45,29 @@
     }
 
     def "analyze bad code"() {
-<<<<<<< HEAD
         badCode()
-=======
-        writeBuildFile()
-        file("src/main/java/org/gradle/class1.java") << "package org.gradle; class class1 { }"
-        file("src/test/java/org/gradle/testclass1.java") << "package org.gradle; class testclass1 { }"
-        file("src/main/groovy/org/gradle/class2.java") << "package org.gradle; class class2 { }"
-        file("src/test/groovy/org/gradle/testclass2.java") << "package org.gradle; class testclass2 { }"
->>>>>>> 1220063b
 
         expect:
         fails("check")
         failure.assertHasDescription("Execution failed for task ':checkstyleMain'")
-<<<<<<< HEAD
         failure.assertThatCause(startsWith("Checkstyle rule violations were found. See the report at:"))
+        failure.error.contains("Name 'class1' must match pattern")
+        file("build/reports/checkstyle/main.xml").assertContents(containsClass("org.gradle.class1"))
+        file("build/reports/checkstyle/main.xml").assertContents(containsClass("org.gradle.class2"))
+    }
+
+    def "can suppress console output"() {
+        given:
+        badCode()
+
+        when:
+        buildFile << "checkstyle { displayViolations = false }"
+
+        then:
+        fails("check")
+        failure.assertHasDescription("Execution failed for task ':checkstyleMain'")
+        failure.assertThatCause(startsWith("Checkstyle rule violations were found. See the report at:"))
+        !failure.error.contains("Name 'class1' must match pattern")
         file("build/reports/checkstyle/main.xml").assertContents(containsClass("org.gradle.class1"))
         file("build/reports/checkstyle/main.xml").assertContents(containsClass("org.gradle.class2"))
     }
@@ -81,15 +83,10 @@
         expect:
         succeeds("check")
         output.contains("Checkstyle rule violations were found. See the report at:")
-=======
-        failure.assertThatCause(startsWith("Checkstyle rule violations were found. See the report at"))
-        assert failure.error =~ /Name 'class1' must match pattern/
->>>>>>> 1220063b
         file("build/reports/checkstyle/main.xml").assertContents(containsClass("org.gradle.class1"))
         file("build/reports/checkstyle/main.xml").assertContents(containsClass("org.gradle.class2"))
     }
 
-<<<<<<< HEAD
     def "is incremental"() {
         given:
         goodCode()
@@ -127,26 +124,10 @@
     }
 
     private badCode() {
-=======
-    def "analyze bad code suppressing console output"() {
-        writeBuildFileWithDisplayViolationsFalse()
->>>>>>> 1220063b
         file("src/main/java/org/gradle/class1.java") << "package org.gradle; class class1 { }"
         file("src/test/java/org/gradle/testclass1.java") << "package org.gradle; class testclass1 { }"
         file("src/main/groovy/org/gradle/class2.java") << "package org.gradle; class class2 { }"
         file("src/test/groovy/org/gradle/testclass2.java") << "package org.gradle; class testclass2 { }"
-<<<<<<< HEAD
-=======
-
-        expect:
-        fails("check")
-        failure.assertHasDescription("Execution failed for task ':checkstyleMain'")
-        failure.assertThatCause(startsWith("Checkstyle rule violations were found. See the report at"))
-        assert failure.error !=~ /Name 'class1' must match pattern/
-        file("build/reports/checkstyle/main.xml").assertContents(containsClass("org.gradle.class1"))
-        file("build/reports/checkstyle/main.xml").assertContents(containsClass("org.gradle.class2"))
-
->>>>>>> 1220063b
     }
 
     private Matcher<String> containsClass(String className) {
@@ -168,25 +149,6 @@
         """
     }
 
-    private void writeBuildFileWithDisplayViolationsFalse() {
-        file("build.gradle") << """
-apply plugin: "groovy"
-apply plugin: "checkstyle"
-
-repositories {
-    mavenCentral()
-}
-
-dependencies {
-    groovy localGroovy()
-}
-
-checkstyleMain {
-    displayViolations = false
-}
-        """
-    }
-
     private void writeConfigFile() {
         file("config/checkstyle/checkstyle.xml") << """
 <!DOCTYPE module PUBLIC
