/*
 * Copyright 2021 the original author or authors.
 *
 * Licensed under the Apache License, Version 2.0 (the "License");
 * you may not use this file except in compliance with the License.
 * You may obtain a copy of the License at
 *
 *      http://www.apache.org/licenses/LICENSE-2.0
 *
 * Unless required by applicable law or agreed to in writing, software
 * distributed under the License is distributed on an "AS IS" BASIS,
 * WITHOUT WARRANTIES OR CONDITIONS OF ANY KIND, either express or implied.
 * See the License for the specific language governing permissions and
 * limitations under the License.
 */

package org.gradle.api.plugins.jvm.internal;

import com.google.common.annotations.VisibleForTesting;
import org.gradle.api.Action;
import org.gradle.api.ExtensiblePolymorphicDomainObjectContainer;
import org.gradle.api.GradleException;
import org.gradle.api.artifacts.Configuration;
import org.gradle.api.artifacts.ConfigurationContainer;
import org.gradle.api.artifacts.ExternalModuleDependency;
import org.gradle.api.artifacts.ModuleVersionIdentifier;
import org.gradle.api.artifacts.dsl.DependencyFactory;
import org.gradle.api.internal.artifacts.DefaultModuleVersionIdentifier;
import org.gradle.api.internal.artifacts.dsl.dependencies.DefaultDependencyAdder;
import org.gradle.api.internal.provider.DefaultProvider;
import org.gradle.api.internal.tasks.AbstractTaskDependency;
import org.gradle.api.internal.tasks.TaskDependencyResolveContext;
import org.gradle.api.internal.tasks.testing.TestFramework;
import org.gradle.api.internal.tasks.testing.filter.DefaultTestFilter;
import org.gradle.api.internal.tasks.testing.junit.JUnitTestFramework;
import org.gradle.api.internal.tasks.testing.junitplatform.JUnitPlatformTestFramework;
import org.gradle.api.internal.tasks.testing.testng.TestNGTestFramework;
import org.gradle.api.model.ObjectFactory;
import org.gradle.api.plugins.JavaPlugin;
import org.gradle.api.plugins.JvmTestSuitePlugin;
import org.gradle.api.plugins.jvm.JvmComponentDependencies;
import org.gradle.api.plugins.jvm.JvmTestSuite;
import org.gradle.api.plugins.jvm.JvmTestSuiteTarget;
import org.gradle.api.provider.Property;
import org.gradle.api.provider.Provider;
import org.gradle.api.provider.ProviderFactory;
import org.gradle.api.tasks.SourceSet;
import org.gradle.api.tasks.SourceSetContainer;
import org.gradle.api.tasks.TaskDependency;

import javax.inject.Inject;
import java.util.Collections;
import java.util.HashMap;
import java.util.List;
import java.util.Map;
import java.util.stream.Collectors;

public abstract class DefaultJvmTestSuite implements JvmTestSuite {
<<<<<<< HEAD
    public enum Frameworks {
        JUNIT4("JUnit 4", "junit:junit", "4.13.2"),
        JUNIT_JUPITER("JUnit Jupiter", "org.junit.jupiter:junit-jupiter", "5.8.2"),
        SPOCK("Spock", "org.spockframework:spock-core", "2.1-groovy-3.0"),
        KOTLIN_TEST("Kotlin Test", "org.jetbrains.kotlin:kotlin-test-junit5", "1.7.10"),
        TESTNG("Test NG", "org.testng:testng", "7.5"),
        NONE(null, null, null);

        @Nullable
        private final String displayName;
        @Nullable
        private final String module;
        @Nullable
        private final String defaultVersion;

        Frameworks(@Nullable String displayName, @Nullable String module, @Nullable String defaultVersion) {
            Preconditions.checkArgument(module != null && defaultVersion != null || module == null && defaultVersion == null, "Either module and version must both be null, or neither be null.");
            this.displayName = displayName;
            this.module = module;
            this.defaultVersion = defaultVersion;
=======

    /**
     * Dependency information and default versions for supported testing frameworks.
     * When updating these versions, be sure to update the default versions noted in `JvmTestSuite` javadoc
     */
    @VisibleForTesting
    public enum TestingFramework {
        JUNIT4("junit", "junit", "4.13.2"),
        JUNIT_JUPITER("org.junit.jupiter", "junit-jupiter", "5.8.2", Collections.singletonList(
            // junit-jupiter's BOM, junit-bom, specifies the platform version
            DefaultModuleVersionIdentifier.newId("org.junit.platform", "junit-platform-launcher", "")
        )),
        // Should be the same as the version listed in the junit-bom corresponding to the default junit-jupiter version.
        JUNIT_PLATFORM("org.junit.platform", "junit-platform-launcher", "1.8.2"),
        SPOCK("org.spockframework", "spock-core", "2.2-groovy-3.0", Collections.singletonList(
            // spock-core references junit-jupiter's BOM, which in turn specifies the platform version
            DefaultModuleVersionIdentifier.newId("org.junit.platform", "junit-platform-launcher", "")
        )),
        KOTLIN_TEST("org.jetbrains.kotlin", "kotlin-test-junit5", "1.7.10", Collections.singletonList(
            // kotlin-test-junit5 depends on junit-jupiter, which in turn specifies the platform version
            DefaultModuleVersionIdentifier.newId("org.junit.platform", "junit-platform-launcher", "")
        )),
        TESTNG("org.testng", "testng", "7.5");

        private final ModuleVersionIdentifier module;
        private final List<ModuleVersionIdentifier> dependencies;

        TestingFramework(String group, String name, String defaultVersion) {
            this(group, name, defaultVersion, Collections.emptyList());
        }

        TestingFramework(String group, String name, String defaultVersion, List<ModuleVersionIdentifier> dependencies) {
            this.module = DefaultModuleVersionIdentifier.newId(group, name, defaultVersion);
            this.dependencies = dependencies;
>>>>>>> e19173ba
        }

        public String getDefaultVersion() {
            return module.getVersion();
        }

        public List<ModuleVersionIdentifier> getImplementationDependencies(String version) {
            return Collections.singletonList(DefaultModuleVersionIdentifier.newId(module.getModule(), version));
        }

        public List<ModuleVersionIdentifier> getRuntimeOnlyDependencies(String version) {
            // In the future we might need a better way to manage versions. Thankfully,
            // JUnit Platform has a BOM, so we don't need to manage versions of
            // these runtime dependencies.
            return dependencies;
        }

        /**
         * How we describe this test framework to the user (i.e., in error messages).
         */
        public String getDisplayName() {
            return displayName;
        }
    }

    private static class VersionedTestingFramework {
        private final TestingFramework framework;
        private final String version;

        private VersionedTestingFramework(TestingFramework framework, String version) {
            this.framework = framework;
            this.version = version;
        }

        public TestingFramework getFramework() {
            return framework;
        }

        public List<ModuleVersionIdentifier> getImplementationDependencies() {
            return framework.getImplementationDependencies(version);
        }

        public List<ModuleVersionIdentifier> getRuntimeOnlyDependencies() {
            return framework.getRuntimeOnlyDependencies(version);
        }
    }

    private final ExtensiblePolymorphicDomainObjectContainer<JvmTestSuiteTarget> targets;
    private final SourceSet sourceSet;
    private final String name;
    private final DependencyFactory dependencyFactory;
    private final JvmComponentDependencies dependencies;
    private boolean attachedDependencies = false;

    protected abstract Property<VersionedTestingFramework> getVersionedTestingFramework();

    @Inject
    public DefaultJvmTestSuite(String name, DependencyFactory dependencyFactory, ConfigurationContainer configurations, SourceSetContainer sourceSets) {
        this.name = name;
        this.dependencyFactory = dependencyFactory;
        this.sourceSet = sourceSets.create(getName());

        Configuration compileOnly = configurations.getByName(sourceSet.getCompileOnlyConfigurationName());
        Configuration implementation = configurations.getByName(sourceSet.getImplementationConfigurationName());
        Configuration runtimeOnly = configurations.getByName(sourceSet.getRuntimeOnlyConfigurationName());
        Configuration annotationProcessor = configurations.getByName(sourceSet.getAnnotationProcessorConfigurationName());

        this.targets = getObjectFactory().polymorphicDomainObjectContainer(JvmTestSuiteTarget.class);
        this.targets.registerBinding(JvmTestSuiteTarget.class, DefaultJvmTestSuiteTarget.class);

        this.dependencies = getObjectFactory().newInstance(
            DefaultJvmComponentDependencies.class,
            getObjectFactory().newInstance(DefaultDependencyAdder.class, implementation),
            getObjectFactory().newInstance(DefaultDependencyAdder.class, compileOnly),
            getObjectFactory().newInstance(DefaultDependencyAdder.class, runtimeOnly),
            getObjectFactory().newInstance(DefaultDependencyAdder.class, annotationProcessor)
        );

        if (!name.equals(JvmTestSuitePlugin.DEFAULT_TEST_SUITE_NAME)) {
            useJUnitJupiter();
        } else {
            // for the built-in test suite, we don't express an opinion, so we will not add any dependencies
            // if a user explicitly calls useJUnit or useJUnitJupiter, the built-in test suite will behave like a custom one
            // and add dependencies automatically.
            getVersionedTestingFramework().convention((VersionedTestingFramework) null);
        }

        addDefaultTestTarget();

<<<<<<< HEAD
        // We can still execute this innermost  provider lambda below used as the convention multiple times.
        // So make sure, within a Test Suite, that we always return the same framework instance via computeIfAbsent() against this map.
        // Doing so will ensure the UP-TO-DATE checking (tested in JUnitCategoriesIntegrationSpec, for instance) still works.
        //
        // You might think you can replace the map and just return a new instance (perhaps adding equals/hashCode implementations
        // to the framework and options classes, but you cannot - tests should enforce this.
        final Map<Frameworks, TestFramework> frameworkLookup = new HashMap<>(3);
=======
        // Until the values here can be finalized upon the user setting them (see the org.gradle.api.tasks.testing.Test#testFramework(Closure) method),
        // in Gradle 8, we will be executing the provider lambda used as the convention multiple times.  So make sure, within a Test Suite, that we
        // always return the same one via computeIfAbsent() against this map.
        final Map<TestingFramework, TestFramework> frameworkLookup = new HashMap<>(4);
>>>>>>> e19173ba

        this.targets.withType(JvmTestSuiteTarget.class).configureEach(target -> {
            target.getTestTask().configure(task -> {
                task.getTestFrameworkProperty().convention(getVersionedTestingFramework().map(vtf -> {
                    switch(vtf.getFramework()) {
                        case JUNIT4:
                            return frameworkLookup.computeIfAbsent(vtf.getFramework(), f -> new JUnitTestFramework(task, (DefaultTestFilter) task.getFilter(), false));
                        case KOTLIN_TEST: // fall-through
                        case JUNIT_JUPITER: // fall-through
                        case JUNIT_PLATFORM: // fall-through
                        case SPOCK:
                            return frameworkLookup.computeIfAbsent(vtf.getFramework(), f -> new JUnitPlatformTestFramework((DefaultTestFilter) task.getFilter(), false));
                        case TESTNG:
                            return frameworkLookup.computeIfAbsent(vtf.getFramework(), f -> new TestNGTestFramework(task, task.getClasspath(), (DefaultTestFilter) task.getFilter(), getObjectFactory()));
                        default:
                            throw new IllegalStateException("do not know how to handle " + vtf);
                    }
                    // In order to maintain compatibility for the default test suite, we need to load JUnit4 from the Gradle distribution
                    // instead of including it in testImplementation.
                }).orElse(new DefaultProvider<>(() -> frameworkLookup.computeIfAbsent(null, f -> new JUnitTestFramework(task, (DefaultTestFilter) task.getFilter(), true)))));
            });
        });
    }

    private List<ExternalModuleDependency> createDependencies(List<ModuleVersionIdentifier> dependencies) {
        return dependencies.stream().map(id -> {
            String notation = id.getGroup() + ":" + id.getName() + ("".equals(id.getVersion()) ?  "" : (":" + id.getVersion()));
            return dependencyFactory.create(notation);
        }).collect(Collectors.toList());
    }

    private void setFrameworkTo(TestingFramework framework, Provider<String> version) {
        getVersionedTestingFramework().set(version.map(v -> new VersionedTestingFramework(framework, v)));

        // This whole way of adding the dependencies here is messed up. Once a user calls the useXXX method, they can't
        // go back. This is fine except for that we call useJunitJupiter() FOR ALL USER DEFINED TEST SUITES.
        // This is a real problem. Users who want to use anything but JUnit Jupiter will always have JUnit Jupiter on
        // their classpath and will have to manually declare the implementation dependencies for the test framework
        // they want to use.

        // Consider this solution: We move the dependency provider declarations below, into the constructor. This works
        // except for if the configurations' dependencies get realized early, before a useXXX method is called.
        // Note, we're talking about the realizing a configuration's dependencies, not resolving its dependency graph.
        // If a DependencySet is realized, its provider dependencies get resolved early by the backing
        // DomainObjectCollection and the result is cached (see `AbstractIterationOrderRetainingElementSource`). Future
        // calls to any useXXX would then be ignored since the collection would use the cached result instead of querying
        // the provider.

        // There are two different solutions here: 1) Restrict users from realizing configuration dependencies early
        // OR 2) ensure that the DefaultDependencySet is aware of the changing nature of the dependency bundle
        // we are passing it (see `ChangingValue` and `DefaultArtifactProvider` as an example implementation).
        // Option 2 could potentially be expanded to a generic solution so that we can reduce similar problems
        // in other places going forward.

        // A concrete example of this occurs when using the Kotlin Gradle Plugin. See the function
        // `configureKotlinTestDependency` added at the below linked commit. This resolves the dependencies before
        // configuration-time is over, and would break an implementation where the below lines are instead located in
        // the constructor.
        // See: https://github.com/JetBrains/kotlin/commit/4a172286217a1a7d4e7a7f0eb6a0bc53ebf56515
        if (!attachedDependencies) {
            this.dependencies.getImplementation().bundle(getVersionedTestingFramework().map(vtf -> createDependencies(vtf.getImplementationDependencies())));
            this.dependencies.getRuntimeOnly().bundle(getVersionedTestingFramework().map(vtf -> createDependencies(vtf.getRuntimeOnlyDependencies())));
            attachedDependencies = true;
        }
    }

    @Override
    public String getName() {
        return name;
    }

    @Inject
    public abstract ObjectFactory getObjectFactory();

    @Inject
    public abstract ProviderFactory getProviderFactory();

    @Override
    public SourceSet getSources() {
        return sourceSet;
    }

    @Override
    public void sources(Action<? super SourceSet> configuration) {
        configuration.execute(getSources());
    }

    @Override
    public ExtensiblePolymorphicDomainObjectContainer<JvmTestSuiteTarget> getTargets() {
        return targets;
    }

    public void addDefaultTestTarget() {
        final String target;
        if (getName().equals(JvmTestSuitePlugin.DEFAULT_TEST_SUITE_NAME)) {
            target = JavaPlugin.TEST_TASK_NAME;
        } else {
            target = getName(); // For now, we'll just name the test task for the single target for the suite with the suite name
        }

        targets.register(target);
    }

    @Override
    public void useJUnit() {
        useJUnit(TestingFramework.JUNIT4.getDefaultVersion());
    }

    @Override
    public void useJUnit(String version) {
        useJUnit(getProviderFactory().provider(() -> version));
    }

    @Override
    public void useJUnit(Provider<String> version) {
        setFrameworkTo(TestingFramework.JUNIT4, version);
    }

    @Override
    public void useJUnitJupiter() {
        useJUnitJupiter(TestingFramework.JUNIT_JUPITER.getDefaultVersion());
    }

    @Override
    public void useJUnitJupiter(String version) {
        useJUnitJupiter(getProviderFactory().provider(() -> version));
    }

    @Override
    public void useJUnitJupiter(Provider<String> version) {
        setFrameworkTo(TestingFramework.JUNIT_JUPITER, version);
    }

    @Override
    public void useSpock() {
        useSpock(TestingFramework.SPOCK.getDefaultVersion());
    }

    @Override
    public void useSpock(String version) {
        useSpock(getProviderFactory().provider(() -> version));
    }

    @Override
    public void useSpock(Provider<String> version) {
        setFrameworkTo(TestingFramework.SPOCK, version);
    }

    @Override
    public void useKotlinTest() {
        useKotlinTest(TestingFramework.KOTLIN_TEST.getDefaultVersion());
    }

    @Override
    public void useKotlinTest(String version) {
        useKotlinTest(getProviderFactory().provider(() -> version));
    }

    @Override
    public void useKotlinTest(Provider<String> version) {
        setFrameworkTo(TestingFramework.KOTLIN_TEST, version);
    }

    @Override
    public void useTestNG() {
        useTestNG(TestingFramework.TESTNG.getDefaultVersion());
    }

    @Override
    public void useTestNG(String version) {
        useTestNG(getProviderFactory().provider(() -> version));
    }

    @Override
    public void useTestNG(Provider<String> version) {
<<<<<<< HEAD
        setFrameworkTo(Frameworks.TESTNG, version);
    }

    private void setFrameworkTo(Frameworks framework, Provider<String> versionProvider) {
        this.targets.withType(JvmTestSuiteTarget.class).configureEach(target -> {
            target.getTestTask().configure(task -> {
                if (task.getOptionsAccessed()) {
                    throw new GradleException(String.format("You cannot set the test framework on suite: %s to: %s after accessing test options on an associated Test task: %s.",
                            getName(),
                            framework.getDisplayName(),
                            task.getName()));
                }
            });
        });

        getVersionedTestingFramework().set(versionProvider.map(v -> new VersionedTestingFramework(framework, v)));
        attachDependencyAction.execute(null);
=======
        setFrameworkTo(TestingFramework.TESTNG, version);
>>>>>>> e19173ba
    }

    @Override
    public JvmComponentDependencies getDependencies() {
        return dependencies;
    }

    @Override
    public void dependencies(Action<? super JvmComponentDependencies> action) {
        action.execute(dependencies);
    }

    @Override
    public TaskDependency getBuildDependencies() {
        return new AbstractTaskDependency() {
            @Override
            public void visitDependencies(TaskDependencyResolveContext context) {
                getTargets().forEach(context::add);
            }
        };
    }
}<|MERGE_RESOLUTION|>--- conflicted
+++ resolved
@@ -48,6 +48,7 @@
 import org.gradle.api.tasks.SourceSetContainer;
 import org.gradle.api.tasks.TaskDependency;
 
+import javax.annotation.Nullable;
 import javax.inject.Inject;
 import java.util.Collections;
 import java.util.HashMap;
@@ -56,63 +57,42 @@
 import java.util.stream.Collectors;
 
 public abstract class DefaultJvmTestSuite implements JvmTestSuite {
-<<<<<<< HEAD
-    public enum Frameworks {
-        JUNIT4("JUnit 4", "junit:junit", "4.13.2"),
-        JUNIT_JUPITER("JUnit Jupiter", "org.junit.jupiter:junit-jupiter", "5.8.2"),
-        SPOCK("Spock", "org.spockframework:spock-core", "2.1-groovy-3.0"),
-        KOTLIN_TEST("Kotlin Test", "org.jetbrains.kotlin:kotlin-test-junit5", "1.7.10"),
-        TESTNG("Test NG", "org.testng:testng", "7.5"),
-        NONE(null, null, null);
-
-        @Nullable
-        private final String displayName;
-        @Nullable
-        private final String module;
-        @Nullable
-        private final String defaultVersion;
-
-        Frameworks(@Nullable String displayName, @Nullable String module, @Nullable String defaultVersion) {
-            Preconditions.checkArgument(module != null && defaultVersion != null || module == null && defaultVersion == null, "Either module and version must both be null, or neither be null.");
-            this.displayName = displayName;
-            this.module = module;
-            this.defaultVersion = defaultVersion;
-=======
-
     /**
      * Dependency information and default versions for supported testing frameworks.
      * When updating these versions, be sure to update the default versions noted in `JvmTestSuite` javadoc
      */
     @VisibleForTesting
     public enum TestingFramework {
-        JUNIT4("junit", "junit", "4.13.2"),
-        JUNIT_JUPITER("org.junit.jupiter", "junit-jupiter", "5.8.2", Collections.singletonList(
+        JUNIT4("JUnit 4", "junit", "junit", "4.13.2"),
+        JUNIT_JUPITER("JUnit Jupiter", "org.junit.jupiter", "junit-jupiter", "5.8.2", Collections.singletonList(
             // junit-jupiter's BOM, junit-bom, specifies the platform version
             DefaultModuleVersionIdentifier.newId("org.junit.platform", "junit-platform-launcher", "")
         )),
         // Should be the same as the version listed in the junit-bom corresponding to the default junit-jupiter version.
-        JUNIT_PLATFORM("org.junit.platform", "junit-platform-launcher", "1.8.2"),
-        SPOCK("org.spockframework", "spock-core", "2.2-groovy-3.0", Collections.singletonList(
+        JUNIT_PLATFORM("JUnit Platform", "org.junit.platform", "junit-platform-launcher", "1.8.2"),
+        SPOCK("Spock", "org.spockframework", "spock-core", "2.2-groovy-3.0", Collections.singletonList(
             // spock-core references junit-jupiter's BOM, which in turn specifies the platform version
             DefaultModuleVersionIdentifier.newId("org.junit.platform", "junit-platform-launcher", "")
         )),
-        KOTLIN_TEST("org.jetbrains.kotlin", "kotlin-test-junit5", "1.7.10", Collections.singletonList(
+        KOTLIN_TEST("Kotlin Test", "org.jetbrains.kotlin", "kotlin-test-junit5", "1.7.10", Collections.singletonList(
             // kotlin-test-junit5 depends on junit-jupiter, which in turn specifies the platform version
             DefaultModuleVersionIdentifier.newId("org.junit.platform", "junit-platform-launcher", "")
         )),
-        TESTNG("org.testng", "testng", "7.5");
-
+        TESTNG("Test NG", "org.testng", "testng", "7.5");
+
+        @Nullable
+        private final String displayName;
         private final ModuleVersionIdentifier module;
         private final List<ModuleVersionIdentifier> dependencies;
 
-        TestingFramework(String group, String name, String defaultVersion) {
-            this(group, name, defaultVersion, Collections.emptyList());
-        }
-
-        TestingFramework(String group, String name, String defaultVersion, List<ModuleVersionIdentifier> dependencies) {
+        TestingFramework(@Nullable String displayName, String group, String name, String defaultVersion) {
+            this(displayName, group, name, defaultVersion, Collections.emptyList());
+        }
+
+        TestingFramework(@Nullable String displayName, String group, String name, String defaultVersion, List<ModuleVersionIdentifier> dependencies) {
+            this.displayName = displayName;
             this.module = DefaultModuleVersionIdentifier.newId(group, name, defaultVersion);
             this.dependencies = dependencies;
->>>>>>> e19173ba
         }
 
         public String getDefaultVersion() {
@@ -202,20 +182,13 @@
 
         addDefaultTestTarget();
 
-<<<<<<< HEAD
         // We can still execute this innermost  provider lambda below used as the convention multiple times.
         // So make sure, within a Test Suite, that we always return the same framework instance via computeIfAbsent() against this map.
         // Doing so will ensure the UP-TO-DATE checking (tested in JUnitCategoriesIntegrationSpec, for instance) still works.
         //
         // You might think you can replace the map and just return a new instance (perhaps adding equals/hashCode implementations
         // to the framework and options classes, but you cannot - tests should enforce this.
-        final Map<Frameworks, TestFramework> frameworkLookup = new HashMap<>(3);
-=======
-        // Until the values here can be finalized upon the user setting them (see the org.gradle.api.tasks.testing.Test#testFramework(Closure) method),
-        // in Gradle 8, we will be executing the provider lambda used as the convention multiple times.  So make sure, within a Test Suite, that we
-        // always return the same one via computeIfAbsent() against this map.
         final Map<TestingFramework, TestFramework> frameworkLookup = new HashMap<>(4);
->>>>>>> e19173ba
 
         this.targets.withType(JvmTestSuiteTarget.class).configureEach(target -> {
             target.getTestTask().configure(task -> {
@@ -248,154 +221,6 @@
     }
 
     private void setFrameworkTo(TestingFramework framework, Provider<String> version) {
-        getVersionedTestingFramework().set(version.map(v -> new VersionedTestingFramework(framework, v)));
-
-        // This whole way of adding the dependencies here is messed up. Once a user calls the useXXX method, they can't
-        // go back. This is fine except for that we call useJunitJupiter() FOR ALL USER DEFINED TEST SUITES.
-        // This is a real problem. Users who want to use anything but JUnit Jupiter will always have JUnit Jupiter on
-        // their classpath and will have to manually declare the implementation dependencies for the test framework
-        // they want to use.
-
-        // Consider this solution: We move the dependency provider declarations below, into the constructor. This works
-        // except for if the configurations' dependencies get realized early, before a useXXX method is called.
-        // Note, we're talking about the realizing a configuration's dependencies, not resolving its dependency graph.
-        // If a DependencySet is realized, its provider dependencies get resolved early by the backing
-        // DomainObjectCollection and the result is cached (see `AbstractIterationOrderRetainingElementSource`). Future
-        // calls to any useXXX would then be ignored since the collection would use the cached result instead of querying
-        // the provider.
-
-        // There are two different solutions here: 1) Restrict users from realizing configuration dependencies early
-        // OR 2) ensure that the DefaultDependencySet is aware of the changing nature of the dependency bundle
-        // we are passing it (see `ChangingValue` and `DefaultArtifactProvider` as an example implementation).
-        // Option 2 could potentially be expanded to a generic solution so that we can reduce similar problems
-        // in other places going forward.
-
-        // A concrete example of this occurs when using the Kotlin Gradle Plugin. See the function
-        // `configureKotlinTestDependency` added at the below linked commit. This resolves the dependencies before
-        // configuration-time is over, and would break an implementation where the below lines are instead located in
-        // the constructor.
-        // See: https://github.com/JetBrains/kotlin/commit/4a172286217a1a7d4e7a7f0eb6a0bc53ebf56515
-        if (!attachedDependencies) {
-            this.dependencies.getImplementation().bundle(getVersionedTestingFramework().map(vtf -> createDependencies(vtf.getImplementationDependencies())));
-            this.dependencies.getRuntimeOnly().bundle(getVersionedTestingFramework().map(vtf -> createDependencies(vtf.getRuntimeOnlyDependencies())));
-            attachedDependencies = true;
-        }
-    }
-
-    @Override
-    public String getName() {
-        return name;
-    }
-
-    @Inject
-    public abstract ObjectFactory getObjectFactory();
-
-    @Inject
-    public abstract ProviderFactory getProviderFactory();
-
-    @Override
-    public SourceSet getSources() {
-        return sourceSet;
-    }
-
-    @Override
-    public void sources(Action<? super SourceSet> configuration) {
-        configuration.execute(getSources());
-    }
-
-    @Override
-    public ExtensiblePolymorphicDomainObjectContainer<JvmTestSuiteTarget> getTargets() {
-        return targets;
-    }
-
-    public void addDefaultTestTarget() {
-        final String target;
-        if (getName().equals(JvmTestSuitePlugin.DEFAULT_TEST_SUITE_NAME)) {
-            target = JavaPlugin.TEST_TASK_NAME;
-        } else {
-            target = getName(); // For now, we'll just name the test task for the single target for the suite with the suite name
-        }
-
-        targets.register(target);
-    }
-
-    @Override
-    public void useJUnit() {
-        useJUnit(TestingFramework.JUNIT4.getDefaultVersion());
-    }
-
-    @Override
-    public void useJUnit(String version) {
-        useJUnit(getProviderFactory().provider(() -> version));
-    }
-
-    @Override
-    public void useJUnit(Provider<String> version) {
-        setFrameworkTo(TestingFramework.JUNIT4, version);
-    }
-
-    @Override
-    public void useJUnitJupiter() {
-        useJUnitJupiter(TestingFramework.JUNIT_JUPITER.getDefaultVersion());
-    }
-
-    @Override
-    public void useJUnitJupiter(String version) {
-        useJUnitJupiter(getProviderFactory().provider(() -> version));
-    }
-
-    @Override
-    public void useJUnitJupiter(Provider<String> version) {
-        setFrameworkTo(TestingFramework.JUNIT_JUPITER, version);
-    }
-
-    @Override
-    public void useSpock() {
-        useSpock(TestingFramework.SPOCK.getDefaultVersion());
-    }
-
-    @Override
-    public void useSpock(String version) {
-        useSpock(getProviderFactory().provider(() -> version));
-    }
-
-    @Override
-    public void useSpock(Provider<String> version) {
-        setFrameworkTo(TestingFramework.SPOCK, version);
-    }
-
-    @Override
-    public void useKotlinTest() {
-        useKotlinTest(TestingFramework.KOTLIN_TEST.getDefaultVersion());
-    }
-
-    @Override
-    public void useKotlinTest(String version) {
-        useKotlinTest(getProviderFactory().provider(() -> version));
-    }
-
-    @Override
-    public void useKotlinTest(Provider<String> version) {
-        setFrameworkTo(TestingFramework.KOTLIN_TEST, version);
-    }
-
-    @Override
-    public void useTestNG() {
-        useTestNG(TestingFramework.TESTNG.getDefaultVersion());
-    }
-
-    @Override
-    public void useTestNG(String version) {
-        useTestNG(getProviderFactory().provider(() -> version));
-    }
-
-    @Override
-    public void useTestNG(Provider<String> version) {
-<<<<<<< HEAD
-        setFrameworkTo(Frameworks.TESTNG, version);
-    }
-
-    private void setFrameworkTo(Frameworks framework, Provider<String> versionProvider) {
         this.targets.withType(JvmTestSuiteTarget.class).configureEach(target -> {
             target.getTestTask().configure(task -> {
                 if (task.getOptionsAccessed()) {
@@ -407,11 +232,150 @@
             });
         });
 
-        getVersionedTestingFramework().set(versionProvider.map(v -> new VersionedTestingFramework(framework, v)));
-        attachDependencyAction.execute(null);
-=======
+        getVersionedTestingFramework().set(version.map(v -> new VersionedTestingFramework(framework, v)));
+
+        // This whole way of adding the dependencies here is messed up. Once a user calls the useXXX method, they can't
+        // go back. This is fine except for that we call useJunitJupiter() FOR ALL USER DEFINED TEST SUITES.
+        // This is a real problem. Users who want to use anything but JUnit Jupiter will always have JUnit Jupiter on
+        // their classpath and will have to manually declare the implementation dependencies for the test framework
+        // they want to use.
+
+        // Consider this solution: We move the dependency provider declarations below, into the constructor. This works
+        // except for if the configurations' dependencies get realized early, before a useXXX method is called.
+        // Note, we're talking about the realizing a configuration's dependencies, not resolving its dependency graph.
+        // If a DependencySet is realized, its provider dependencies get resolved early by the backing
+        // DomainObjectCollection and the result is cached (see `AbstractIterationOrderRetainingElementSource`). Future
+        // calls to any useXXX would then be ignored since the collection would use the cached result instead of querying
+        // the provider.
+
+        // There are two different solutions here: 1) Restrict users from realizing configuration dependencies early
+        // OR 2) ensure that the DefaultDependencySet is aware of the changing nature of the dependency bundle
+        // we are passing it (see `ChangingValue` and `DefaultArtifactProvider` as an example implementation).
+        // Option 2 could potentially be expanded to a generic solution so that we can reduce similar problems
+        // in other places going forward.
+
+        // A concrete example of this occurs when using the Kotlin Gradle Plugin. See the function
+        // `configureKotlinTestDependency` added at the below linked commit. This resolves the dependencies before
+        // configuration-time is over, and would break an implementation where the below lines are instead located in
+        // the constructor.
+        // See: https://github.com/JetBrains/kotlin/commit/4a172286217a1a7d4e7a7f0eb6a0bc53ebf56515
+        if (!attachedDependencies) {
+            this.dependencies.getImplementation().bundle(getVersionedTestingFramework().map(vtf -> createDependencies(vtf.getImplementationDependencies())));
+            this.dependencies.getRuntimeOnly().bundle(getVersionedTestingFramework().map(vtf -> createDependencies(vtf.getRuntimeOnlyDependencies())));
+            attachedDependencies = true;
+        }
+    }
+
+    @Override
+    public String getName() {
+        return name;
+    }
+
+    @Inject
+    public abstract ObjectFactory getObjectFactory();
+
+    @Inject
+    public abstract ProviderFactory getProviderFactory();
+
+    @Override
+    public SourceSet getSources() {
+        return sourceSet;
+    }
+
+    @Override
+    public void sources(Action<? super SourceSet> configuration) {
+        configuration.execute(getSources());
+    }
+
+    @Override
+    public ExtensiblePolymorphicDomainObjectContainer<JvmTestSuiteTarget> getTargets() {
+        return targets;
+    }
+
+    public void addDefaultTestTarget() {
+        final String target;
+        if (getName().equals(JvmTestSuitePlugin.DEFAULT_TEST_SUITE_NAME)) {
+            target = JavaPlugin.TEST_TASK_NAME;
+        } else {
+            target = getName(); // For now, we'll just name the test task for the single target for the suite with the suite name
+        }
+
+        targets.register(target);
+    }
+
+    @Override
+    public void useJUnit() {
+        useJUnit(TestingFramework.JUNIT4.getDefaultVersion());
+    }
+
+    @Override
+    public void useJUnit(String version) {
+        useJUnit(getProviderFactory().provider(() -> version));
+    }
+
+    @Override
+    public void useJUnit(Provider<String> version) {
+        setFrameworkTo(TestingFramework.JUNIT4, version);
+    }
+
+    @Override
+    public void useJUnitJupiter() {
+        useJUnitJupiter(TestingFramework.JUNIT_JUPITER.getDefaultVersion());
+    }
+
+    @Override
+    public void useJUnitJupiter(String version) {
+        useJUnitJupiter(getProviderFactory().provider(() -> version));
+    }
+
+    @Override
+    public void useJUnitJupiter(Provider<String> version) {
+        setFrameworkTo(TestingFramework.JUNIT_JUPITER, version);
+    }
+
+    @Override
+    public void useSpock() {
+        useSpock(TestingFramework.SPOCK.getDefaultVersion());
+    }
+
+    @Override
+    public void useSpock(String version) {
+        useSpock(getProviderFactory().provider(() -> version));
+    }
+
+    @Override
+    public void useSpock(Provider<String> version) {
+        setFrameworkTo(TestingFramework.SPOCK, version);
+    }
+
+    @Override
+    public void useKotlinTest() {
+        useKotlinTest(TestingFramework.KOTLIN_TEST.getDefaultVersion());
+    }
+
+    @Override
+    public void useKotlinTest(String version) {
+        useKotlinTest(getProviderFactory().provider(() -> version));
+    }
+
+    @Override
+    public void useKotlinTest(Provider<String> version) {
+        setFrameworkTo(TestingFramework.KOTLIN_TEST, version);
+    }
+
+    @Override
+    public void useTestNG() {
+        useTestNG(TestingFramework.TESTNG.getDefaultVersion());
+    }
+
+    @Override
+    public void useTestNG(String version) {
+        useTestNG(getProviderFactory().provider(() -> version));
+    }
+
+    @Override
+    public void useTestNG(Provider<String> version) {
         setFrameworkTo(TestingFramework.TESTNG, version);
->>>>>>> e19173ba
     }
 
     @Override
