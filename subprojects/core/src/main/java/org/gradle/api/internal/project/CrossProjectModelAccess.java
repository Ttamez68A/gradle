/*
 * Copyright 2021 the original author or authors.
 *
 * Licensed under the Apache License, Version 2.0 (the "License");
 * you may not use this file except in compliance with the License.
 * You may obtain a copy of the License at
 *
 *      http://www.apache.org/licenses/LICENSE-2.0
 *
 * Unless required by applicable law or agreed to in writing, software
 * distributed under the License is distributed on an "AS IS" BASIS,
 * WITHOUT WARRANTIES OR CONDITIONS OF ANY KIND, either express or implied.
 * See the License for the specific language governing permissions and
 * limitations under the License.
 */

package org.gradle.api.internal.project;

<<<<<<< HEAD
import org.gradle.internal.metaobject.DynamicObject;
=======
import org.gradle.api.internal.GradleInternal;
>>>>>>> 56c251a4
import org.gradle.internal.service.scopes.Scopes;
import org.gradle.internal.service.scopes.ServiceScope;

import javax.annotation.Nullable;
import java.util.Set;

/**
 * Mediates access across project boundaries.
 */
@ServiceScope(Scopes.Build.class)
public interface CrossProjectModelAccess {
    /**
     * Locates the given project relative to some project.
     *
     * @param referrer The project from which the return value will be used.
     * @param path absolute path
     */
    @Nullable
    ProjectInternal findProject(ProjectInternal referrer, ProjectInternal relativeTo, String path);

    /**
     * @param referrer The project from which the return value will be used.
     */
    ProjectInternal access(ProjectInternal referrer, ProjectInternal project);

    /**
     * @param referrer The project from which the return value will be used.
     */
    Set<? extends ProjectInternal> getSubprojects(ProjectInternal referrer, ProjectInternal relativeTo);

    /**
     * @param referrer The project from which the return value will be used.
     */
    Set<? extends ProjectInternal> getAllprojects(ProjectInternal referrer, ProjectInternal relativeTo);

    /**
<<<<<<< HEAD
     * Produces a {@code DynamicObject} for the inherited scope from the parent project of the specified project, behaving correctly
     * regarding cross-project model access.
     *
     * @param referrerProject The project that needs to get an inherited scope dynamic object from its parent.
     * @return Returns a {@code DynamicObject} for the {@code referrerProject}'s parent project, or null if there is no parent project.
     * The returned object handles cross-project model access according to the current policy.
     */
    @Nullable
    DynamicObject parentProjectDynamicInheritedScope(ProjectInternal referrerProject);
=======
     * Given the request from the referrerProject to access the specified Gradle instance, returns
     * an instance that behaves correctly regarding cross project model access.
     *
     * @param referrerProject The project that is going to use the Gradle instance
     * @param gradle The Gradle instance that the project has direct access to.
     * @return A Gradle instance that implements correct cross-project model access.
     */
    GradleInternal gradleInstanceForProject(ProjectInternal referrerProject, GradleInternal gradle);
>>>>>>> 56c251a4
}<|MERGE_RESOLUTION|>--- conflicted
+++ resolved
@@ -16,11 +16,8 @@
 
 package org.gradle.api.internal.project;
 
-<<<<<<< HEAD
 import org.gradle.internal.metaobject.DynamicObject;
-=======
 import org.gradle.api.internal.GradleInternal;
->>>>>>> 56c251a4
 import org.gradle.internal.service.scopes.Scopes;
 import org.gradle.internal.service.scopes.ServiceScope;
 
@@ -57,7 +54,16 @@
     Set<? extends ProjectInternal> getAllprojects(ProjectInternal referrer, ProjectInternal relativeTo);
 
     /**
-<<<<<<< HEAD
+     * Given the request from the referrerProject to access the specified Gradle instance, returns
+     * an instance that behaves correctly regarding cross project model access.
+     *
+     * @param referrerProject The project that is going to use the Gradle instance
+     * @param gradle The Gradle instance that the project has direct access to.
+     * @return A Gradle instance that implements correct cross-project model access.
+     */
+    GradleInternal gradleInstanceForProject(ProjectInternal referrerProject, GradleInternal gradle);
+
+    /**
      * Produces a {@code DynamicObject} for the inherited scope from the parent project of the specified project, behaving correctly
      * regarding cross-project model access.
      *
@@ -67,14 +73,4 @@
      */
     @Nullable
     DynamicObject parentProjectDynamicInheritedScope(ProjectInternal referrerProject);
-=======
-     * Given the request from the referrerProject to access the specified Gradle instance, returns
-     * an instance that behaves correctly regarding cross project model access.
-     *
-     * @param referrerProject The project that is going to use the Gradle instance
-     * @param gradle The Gradle instance that the project has direct access to.
-     * @return A Gradle instance that implements correct cross-project model access.
-     */
-    GradleInternal gradleInstanceForProject(ProjectInternal referrerProject, GradleInternal gradle);
->>>>>>> 56c251a4
 }