--- conflicted
+++ resolved
@@ -16,13 +16,8 @@
 dependencies {
     constraints {
         // Gradle Plugins
-<<<<<<< HEAD
-        api("com.gradle:gradle-enterprise-gradle-plugin:3.10")
+        api("com.gradle:gradle-enterprise-gradle-plugin:3.10.1")
         api("com.gradle.enterprise:test-distribution-gradle-plugin:2.3.2-milestone-1") // Sync with `settings.gradle.kts`
-=======
-        api("com.gradle:gradle-enterprise-gradle-plugin:3.10.1")
-        api("com.gradle.enterprise:test-distribution-gradle-plugin:2.3") // Sync with `settings.gradle.kts`
->>>>>>> 41540fcd
         api("org.gradle.guides:gradle-guides-plugin:0.20.1")
         api("com.gradle.publish:plugin-publish-plugin:1.0.0-rc-2")
         api("gradle.plugin.org.jetbrains.gradle.plugin.idea-ext:gradle-idea-ext:1.0.1")
