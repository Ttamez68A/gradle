--- conflicted
+++ resolved
@@ -48,11 +48,7 @@
         val transformer = value.transformationStep.transformer
         if (transformer.requiresDependencies()) {
             writeBoolean(true)
-<<<<<<< HEAD
-            write(value.dependenciesResolver.forTransformer(transformer).get().files)
-=======
-            write(value.dependenciesResolver.selectedArtifacts(value.transformationStep.transformer))
->>>>>>> 1c420b20
+            write(value.dependenciesResolver.selectedArtifacts(transformer))
         } else {
             writeBoolean(false)
         }
