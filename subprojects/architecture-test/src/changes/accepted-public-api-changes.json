--- conflicted
+++ resolved
@@ -145,11 +145,6 @@
             ]
         },
         {
-<<<<<<< HEAD
-            "type": "org.gradle.api.tasks.compile.CompileOptions",
-            "member": "Method org.gradle.api.tasks.compile.CompileOptions.getAnnotationProcessorGeneratedSourcesDirectory()",
-            "acceptation": "Deprecated method removed",
-=======
             "type": "org.gradle.api.tasks.JavaExec",
             "member": "Method org.gradle.api.tasks.JavaExec.setMain(java.lang.String)",
             "acceptation": "Removed for Gradle 8.0",
@@ -538,7 +533,30 @@
             "type": "org.gradle.api.tasks.javadoc.Groovydoc",
             "member": "Method org.gradle.api.tasks.javadoc.Groovydoc.setIncludePrivate(boolean)",
             "acceptation": "Deprecated method removed in Gradle 8.0",
->>>>>>> 88d9d6cc
+            "changes": [
+                "Method has been removed"
+            ]
+        },
+        {
+            "type": "org.gradle.api.tasks.compile.CompileOptions",
+            "member": "Method org.gradle.api.tasks.compile.CompileOptions.setAnnotationProcessorGeneratedSourcesDirectory(java.io.File)",
+            "acceptation": "Deprecated method removed",
+            "changes": [
+                "Method has been removed"
+            ]
+        },
+        {
+            "type": "org.gradle.api.tasks.compile.CompileOptions",
+            "member": "Method org.gradle.api.tasks.compile.CompileOptions.getAnnotationProcessorGeneratedSourcesDirectory()",
+            "acceptation": "Deprecated method removed",
+            "changes": [
+                "Method has been removed"
+            ]
+        },
+        {
+            "type": "org.gradle.api.tasks.compile.CompileOptions",
+            "member": "Method org.gradle.api.tasks.compile.CompileOptions.setAnnotationProcessorGeneratedSourcesDirectory(java.io.File)",
+            "acceptation": "Deprecated method removed",
             "changes": [
                 "Method has been removed"
             ]
