--- conflicted
+++ resolved
@@ -72,7 +72,6 @@
 Finally, using `@link:{javadocPath}/org/gradle/api/tasks/InputDirectory.html[InputDirectory]` implies `@IgnoreEmptyDirectories`, so no changes are necessary when using this annotation.
 The same is true for `@link:{javadocPath}/org/gradle/api/tasks/TaskInputs.html#dir-java.lang.Object-[inputs.dir()]` when registering an input directory via the runtime API.
 
-<<<<<<< HEAD
 [[lazypublishartifact_fileresolver]]
 ==== Using LazyPublishArtifact without a FileResolver is deprecated
 
@@ -81,7 +80,7 @@
 require it in the future.
 
 This also affects other internal APIs that use LazyPublishArtifact, which now also have deprecation warnings where needed.
-=======
+
 [[tar_tree_no_backing_file]]
 ==== TAR trees from resources without backing files
 
@@ -98,7 +97,6 @@
 The set of link:{javadocPath}/org/gradle/api/attribute/Attribute.html[Attribute]s associated with a _consumable_ configuration within a project, must be unique across all other configurations within that project _which share the same set of link:{javadocPath}/org/gradle/api/capabilities/Capability.html[Capability]s.  This will be checked at the end of configuring variant configurations, as they are locked against further mutation.
 
 If the set of attributes is shared across configurations, consider adding an additional attribute to one of the variants for the sole purpose of disambiguation.
->>>>>>> ff32a156
 
 [[changes_7.3]]
 == Upgrading from 7.2 and earlier
