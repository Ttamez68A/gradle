--- conflicted
+++ resolved
@@ -9,15 +9,10 @@
     compileSdk = 30
     buildToolsVersion = "30.0.2"
     defaultConfig {
-<<<<<<< HEAD
-        minSdkVersion(16)
-        targetSdkVersion(30)
-=======
         minSdk = 16
         targetSdk = 30
         (this as ApplicationBaseFlavor).versionCode = 1
         (this as ApplicationBaseFlavor).versionName = "1.0"
->>>>>>> d3c5e1ad
     }
 }
 
